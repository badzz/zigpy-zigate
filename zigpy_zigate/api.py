--- conflicted
+++ resolved
@@ -40,22 +40,13 @@
 
 class ResponseId(enum.IntEnum):
     DEVICE_ANNOUNCE = 0x004D
-<<<<<<< HEAD
-    STATUS = 0x8000
-    LOG_MESSAGE = 0x8001
-=======
     CONTROLLER_HEARTBEAT = 0x8008
     STATUS = 0x8000
     CONTROLLER_LOG = 0x8001
->>>>>>> c54b107c
     DATA_INDICATION = 0x8002
     PDM_LOADED = 0x0302
     NODE_NON_FACTORY_NEW_RESTART = 0x8006
     NODE_FACTORY_NEW_RESTART = 0x8007
-<<<<<<< HEAD
-    HEARTBEAT = 0x8008
-=======
->>>>>>> c54b107c
     NETWORK_STATE_RSP = 0x8009
     VERSION_LIST = 0x8010
     ACK_DATA = 0x8011
@@ -67,12 +58,12 @@
     ROUTE_DISCOVERY_CONFIRM = 0x8701
     APS_DATA_CONFIRM_FAILED = 0x8702
     AHI_SET_TX_POWER_RSP = 0x8806
-<<<<<<< HEAD
     ZCL_EVENT = 0x9999
 
 
 RESPONSES = {
     ResponseId.DEVICE_ANNOUNCE: (t.NWK, t.EUI64, t.uint8_t, t.uint8_t),
+    ResponseId.CONTROLLER_HEARTBEAT: ( t.uint32_t, ),
     ResponseId.STATUS: (t.uint8_t, t.uint8_t, t.uint16_t, t.uint8_t, t.uint8_t, t.Bytes),
     ResponseId.DATA_INDICATION: (
         t.uint8_t,
@@ -99,37 +90,10 @@
         t.uint8_t,
         t.uint8_t,
     ),
-=======
-    CONTROLLER_EXTENDED_ERROR = 0x9999
-
-
-RESPONSES = {
-    # 0x004D: (t.NWK, t.EUI64, t.uint8_t, t.uint8_t),
-    ResponseId.DEVICE_ANNOUNCE: (t.NWK, t.EUI64, t.uint8_t, t.uint8_t),
-    # 0x8008: (t.uint32_t,), # Hearbeat : every minute sent by Zigate
-    ResponseId.CONTROLLER_HEARTBEAT: ( t.uint32_t, ),
-    # 0x8000: (t.uint8_t, t.uint8_t, t.uint16_t, t.uint8_t, t.uint8_t, t.Bytes),
-    ResponseId.STATUS: (t.uint8_t, t.uint8_t, t.uint16_t, t.uint8_t, t.uint8_t, t.Bytes),
-    # 0x8002: (t.uint8_t, t.uint16_t, t.uint16_t, t.uint8_t, t.uint8_t, t.Address, t.Address, t.Bytes),
-    ResponseId.DATA_INDICATION: ( t.uint8_t, t.uint16_t, t.uint16_t, t.uint8_t, t.uint8_t, t.Address, t.Address, t.Bytes, ),
-    # 0x8001: (t.Bytes,),
-    ResponseId.CONTROLLER_LOG: (t.Bytes, ),
-    # 0x0302: (t.uint8_t,),
-    ResponseId.PDM_LOADED: (t.uint8_t,),
-    ResponseId.NODE_NON_FACTORY_NEW_RESTART: (t.uint8_t,),
-    ResponseId.NODE_FACTORY_NEW_RESTART: (t.uint8_t,),
-    ResponseId.NETWORK_STATE_RSP: (t.NWK, t.EUI64, t.uint16_t, t.uint64_t, t.uint8_t),
-    ResponseId.VERSION_LIST: (t.uint16_t, t.uint16_t),
-    # 0x8011: (t.uint8_t, t.NWK, t.uint8_t, t.uint16_t, t.uint8_t),
-    ResponseId.ACK_DATA: (t.uint8_t, t.NWK, t.uint8_t, t.uint16_t, t.uint8_t),
-    # 0x8012: (t.uint8_t, t.uint8_t, t.uint8_t, t.Address, t.uint8_t, t.uint8_t), # DATA confirmed
-    ResponseId.APS_DATA_CONFIRM: ( t.uint8_t, t.uint8_t, t.uint8_t, t.Address, t.uint8_t, t.uint8_t ),
->>>>>>> c54b107c
     ResponseId.GET_TIMESERVER_LIST: (t.uint32_t,),
     ResponseId.NETWORK_JOINED_FORMED: (t.uint8_t, t.NWK, t.EUI64, t.uint8_t),
     ResponseId.PDM_EVENT: (t.uint8_t, t.uint32_t),
     ResponseId.LEAVE_INDICATION: (t.EUI64, t.uint8_t),
-<<<<<<< HEAD
     ResponseId.ROUTE_DISCOVERY_CONFIRM: (t.uint8_t, t.uint8_t),
     ResponseId.APS_DATA_CONFIRM_FAILED: (
         t.uint8_t,
@@ -141,28 +105,6 @@
     ),
     ResponseId.AHI_SET_TX_POWER_RSP: (t.uint8_t,),
     ResponseId.ZCL_EVENT: (t.uint8_t,),
-    ResponseId.HEARTBEAT: (t.uint32_t,), # Heartbeat : every minute sent by Zigate
-=======
-    # 0x8701: (t.uint8_t, t.uint8_t),
-    ResponseId.ROUTE_DISCOVERY_CONFIRM: (t.uint8_t, t.uint8_t),
-    # 0x8702: (t.uint8_t, t.uint8_t, t.uint8_t, t.Address, t.uint8_t, t.uint8_t), # Data not confirmed
-    ResponseId.APS_DATA_CONFIRM_FAILED: (t.uint8_t, t.uint8_t, t.uint8_t, t.Address, t.uint8_t, t.uint8_t ),
-    # 0x8806: (t.uint8_t,),
-    ResponseId.AHI_SET_TX_POWER_RSP: (t.uint8_t,),
-    # 0x9999: (t.uint8_t,),
-    ResponseId.CONTROLLER_EXTENDED_ERROR: (t.uint8_t,),
-
-    # 0x8006: (t.uint8_t,),
-    # 0x8007: (t.uint8_t,),
-    # 0x8009: (t.NWK, t.EUI64, t.uint16_t, t.EUI64, t.uint8_t),
-    # 0x8010: (t.uint16_t, t.uint16_t),
-    # 0x8017: (t.uint32_t,),
-    # 0x8024: (t.uint8_t, t.NWK, t.EUI64, t.uint8_t),
-    # 0x8035: (t.uint8_t, t.uint32_t),
-    # 0x8048: (t.EUI64, t.uint8_t),
-    
->>>>>>> c54b107c
-
 }
 
 COMMANDS = {
@@ -174,7 +116,6 @@
     CommandId.SET_CHANNELMASK: (t.uint32_t,),
     CommandId.NETWORK_REMOVE_DEVICE: (t.EUI64, t.EUI64),
     CommandId.PERMIT_JOINING_REQUEST: (t.NWK, t.uint8_t, t.uint8_t),
-<<<<<<< HEAD
     CommandId.MANAGEMENT_NETWORK_UPDATE_REQUEST: (
         t.NWK,
         t.uint32_t,
@@ -194,10 +135,6 @@
         t.uint8_t,
         t.LBytes,
     ),
-=======
-    CommandId.MANAGEMENT_NETWORK_UPDATE_REQUEST: ( t.NWK, t.uint32_t, t.uint8_t, t.uint8_t, t.uint8_t, t.uint16_t, ),
-    CommandId.SEND_RAW_APS_DATA_PACKET: ( t.uint8_t, t.NWK, t.uint8_t, t.uint8_t, t.uint16_t, t.uint16_t, t.uint8_t, t.uint8_t, t.LBytes, ),
->>>>>>> c54b107c
     CommandId.AHI_SET_TX_POWER: (t.uint8_t,),
 }
 
