--- conflicted
+++ resolved
@@ -35,25 +35,11 @@
 
         self.version = ''
 
-<<<<<<< HEAD
     async def connect(self):
         api = await ZiGate.new(self._config[CONF_DEVICE], self)
         await api.set_raw_mode()
         await api.set_time()
         version, lqi = await api.version()
-=======
-    async def connect(self, auto_form=False,force_form=False):
-        """Perform a complete application startup"""
-        self._api = await ZiGate.new(self._config[CONF_DEVICE], self)
-        await self._api.set_raw_mode()
-        await self._api.set_time()
-        version, lqi = await self._api.version()
-        version = '{:x}'.format(version[1])
-        version = '{}.{}'.format(version[0], version[1:])
-        self.version = version
-        if version < '3.21':
-            LOGGER.warning('Old ZiGate firmware detected, you should upgrade to 3.21 or newer')
->>>>>>> c54b107c
 
         hex_version = f"{version[1]:x}"
         self.version = f"{hex_version[0]}.{hex_version[1:]}"
@@ -65,13 +51,7 @@
     async def disconnect(self):
         # TODO: how do you stop the network? Is it possible?
         await self._api.reset()
-
-<<<<<<< HEAD
-=======
-    async def disconnect(self):
-        # TODO: how do you stop the network? Is it possible?
-        await self._api.reset()
->>>>>>> c54b107c
+        
         if self._api:
             self._api.close()
             self._api = None
@@ -80,63 +60,7 @@
         # TODO: how do you start the network? Is it always automatically started?
         dev = ZiGateDevice(self, self.state.node_info.ieee, self.state.node_info.nwk)
         self.devices[dev.ieee] = dev
-<<<<<<< HEAD
-=======
-
-    async def load_network_info(self):
-        network_state, lqi = await self._api.get_network_state()
-        if not network_state or network_state[3] == 0 or network_state[0] == 0xffff:
-            raise zigpy.exceptions.NetworkNotFormed()
-        epid, _ = zigpy.types.ExtendedPanId.deserialize(zigpy.types.uint64_t(network_state[3]).serialize())
-
-        self.state.network_info = zigpy.state.NetworkInfo(
-            extended_pan_id=epid,
-            pan_id=zigpy.types.PanId(network_state[2]),
-            nwk_update_id=None,
-            nwk_manager_id=0x0000,
-            channel=network_state[4],
-            channel_mask=zigpy.types.Channels.from_channel_list([network_state[4]]),
-            security_level=5,
-            network_key=None,  # TODO: is it possible to read the network key?
-            tc_link_key=None,
-            children=[],
-            key_table=[],
-            nwk_addresses={},
-            stack_specific=None,
-        )
-
-        eui64, _ = zigpy.types.EUI64.deserialize(zigpy.types.uint64_t(network_state[1]).serialize())
-
-        self.state.node_info = zigpy.state.NodeInfo(
-            nwk=zigpy.types.NWK(network_state[0]),
-            ieee=eui64,
-            logical_type=zigpy.zdo.types.LogicalType.Coordinator,
-        )
-
-    async def write_network_info(self, *, network_info, node_info):
-        LOGGER.warning('Setting the pan_id is not supported by ZiGate')
-
-        await self._api.set_channel(network_info.channel)
-        await self._api.set_extended_panid(network_info.extended_pan_id)
-
-        network_formed, lqi = await self._api.start_network()
-        if network_formed[0] in (0, 1, 4):
-            return
-
-        LOGGER.warning('Starting network got status %s, wait...', network_formed[0])
-        for attempt in range(3):
-            await asyncio.sleep(1)
-
-            try:
-                await self.load_network_info()
-            except zigpy.exceptions.NetworkNotFormed as e:
-                if attempt == 2:
-                    raise zigpy.exceptions.FormationFailure() from e
-
-    async def permit_with_key(self, node, code, time_s = 60):
-        LOGGER.warning("ZiGate does not support joins with install codes")
-
->>>>>>> c54b107c
+
 
     async def load_network_info(self):
         network_state, lqi = await self._api.get_network_state()
